--- conflicted
+++ resolved
@@ -8,15 +8,10 @@
 import { Button } from "@/components/ui/button"
 import { formatTimeAgo, formatUTCTimestamp } from "@/utils/dateUtils"
 import ImageGallery from "./ImageGallery"
-<<<<<<< HEAD
-import { he } from "date-fns/locale"
-import axios from "axios";
-=======
 import axios from "axios"
 import { toast } from "sonner"
 
 const SERVER_URL = import.meta.env.VITE_SERVER_URL
->>>>>>> dbb1ac8b
 
 const parseHashtags = (text = '') => {
   return text.split(/(\s+)/).map((part, index) =>
@@ -31,15 +26,8 @@
 const Post = ({ post, setPosts }) => {
   const { user } = useUser();
   const navigate = useNavigate();
-<<<<<<< HEAD
-  const [isBookmarked, setIsBookmarked] = useState(
-    user?.bookmarks?.includes(post._id) || false
-  );
-  const [isLiked, setIsLiked] = useState(false);
-=======
   const [isBookmarked, setIsBookmarked] = useState(user.bookmarks?.includes(post._id));
   const [isLiked, setIsLiked] = useState(post.likes.includes(user._id));
->>>>>>> dbb1ac8b
   const [likeCount, setLikeCount] = useState(post.likes.length || 0);
 
   if (!post) return null;
@@ -52,20 +40,6 @@
 
   const handleBookmark = async () => {
     try {
-<<<<<<< HEAD
-      const response = await axios.post(`${SERVER_URL}/user/add-bookmark`, 
-        { postId: post._id },
-        { headers: { Authorization: `Bearer ${user.token}` }}
-      );
-
-      if (response.data.success) {
-        setIsBookmarked(!isBookmarked);
-      } else {
-        console.error('Failed to update bookmark:', response.data.message);
-      }
-    } catch (error) {
-      console.error('Error updating bookmark:', error);
-=======
       setIsBookmarked(!isBookmarked);
       const response = await axios.post(`${SERVER_URL}/user/add-bookmark`, {
         postId: post._id
@@ -85,7 +59,6 @@
       toast.error("Failed to update bookmark", {
         description: "Please try again later"
       });
->>>>>>> dbb1ac8b
     }
   };
 
@@ -121,9 +94,6 @@
       return;
     }
 
-<<<<<<< HEAD
-    try {    
-=======
     try {
       await axios.delete(`${SERVER_URL}/post/${post._id}`, {
         headers: {
@@ -131,7 +101,6 @@
         }
       });
 
->>>>>>> dbb1ac8b
       setPosts(prevPosts => prevPosts.filter(p => p._id !== post._id));
     } catch (error) {
       console.error('Failed to delete post:', error);
@@ -148,7 +117,7 @@
 
         <CardHeader className="p-6">
           <div className="flex items-start gap-4">
-            <Avatar className="h-12 w-12 rounded-xl">
+            <Avatar className="h-12 w-12 rounded-xl border-2 border-purple-500/20">
               <AvatarImage src={post.author.avatar} />
               <AvatarFallback>{post.author?.fullName[0]}</AvatarFallback>
             </Avatar>
